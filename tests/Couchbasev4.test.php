--- conflicted
+++ resolved
@@ -64,13 +64,8 @@
 $cache1 = new Psr16Adapter(CacheManager::getInstance('Couchbasev4', $config1));
 $cache2 = new Psr16Adapter(CacheManager::getInstance('Couchbasev4', $config2));
 
-<<<<<<< HEAD
 $value1 = random_int(1, 125);
 $value2 = random_int(1, 125);
-=======
-$cache = new Psr16Adapter($cacheInstance);
-$value = \random_int(1, 254);
->>>>>>> 2a979bb9
 
 $cache1->set('forkSuccessTestKey1', $value1);
 $cache2->set('forkSuccessTestKey2', $value2);
@@ -87,13 +82,8 @@
         exit($cache1->get('forkSuccessTestKey1') + $cache2->get('forkSuccessTestKey2'));
     }
 
-<<<<<<< HEAD
     if (($value1 + $value2) === pcntl_wexitstatus($status)) {
         $testHelper->assertPass('The success fork was a success and returned correctly');
-=======
-    if ($value === \pcntl_wexitstatus($status)) {
-        $testHelper->assertPass('The exit code is the one expected');
->>>>>>> 2a979bb9
     } else {
         $testHelper->assertFail('The success fork failed');
     }
